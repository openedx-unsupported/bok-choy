--- conflicted
+++ resolved
@@ -177,9 +177,5 @@
         Returns:
             EmptyPromise
         """
-<<<<<<< HEAD
-        full_check_func = lambda: (check_func(), None)      # pylint: disable=unnecessary-lambda-assignment
-=======
         full_check_func = lambda: (check_func(), None)  # pylint: disable=unnecessary-lambda-assignment
->>>>>>> aa9cf4eb
         super().__init__(full_check_func, description, **kwargs)